//! Module containing zero-copy parsers.
//!
//! These parsers require the [`RangeStream`][] bound instead of a plain [`Stream`][].
//!
//! [`RangeStream`]: ../../stream/trait.RangeStream.html
//! [`Stream`]: ../../stream/trait.Stream.html

use crate::lib::marker::PhantomData;

use crate::error::ParseResult::*;
use crate::error::{Info, ParseError, ParseResult, ResultExt, StreamError, Tracked};
use crate::parser::ParseMode;
use crate::stream::{
    uncons_range, uncons_while, uncons_while1, wrap_stream_error, FullRangeStream,
<<<<<<< HEAD
    Range as StreamRange, RangeStream, RangeStreamOnce, ResetStream, StreamOnce,
=======
    Range as StreamRange, RangeStream, StreamOnce,
>>>>>>> dab460a1
};
use crate::Parser;

pub struct Range<Input>(Input::Range)
where
    Input: RangeStream;

impl<Input> Parser<Input> for Range<Input>
where
<<<<<<< HEAD
    I: RangeStream,
    I::Range: PartialEq + crate::stream::Range,
=======
    Input: RangeStream,
    Input::Range: PartialEq + ::stream::Range,
>>>>>>> dab460a1
{
    type Output = Input::Range;
    type PartialState = ();

    #[inline]
<<<<<<< HEAD
    fn parse_lazy(
        &mut self,
        input: &mut Input,
    ) -> ParseResult<Self::Output, <Input as StreamOnce>::Error> {
        use crate::stream::Range;
=======
    fn parse_lazy(&mut self, input: &mut Input) -> ConsumedResult<Self::Output, Input> {
        use stream::Range;
>>>>>>> dab460a1
        let position = input.position();
        match input.uncons_range(self.0.len()) {
            Ok(other) => {
                if other == self.0 {
                    ConsumedOk(other)
                } else {
                    EmptyErr(Input::Error::empty(position).into())
                }
            }
            Err(err) => wrap_stream_error(input, err),
        }
    }
    fn add_error(&mut self, errors: &mut Tracked<<Input as StreamOnce>::Error>) {
        // TODO Add unexpected message?
        errors.error.add_expected(Info::Range(self.0.clone()));
    }
}

parser! {
    #[derive(Clone)]
    pub struct Recognize;
    type PartialState = <RecognizeWithValue<P> as Parser<Input>>::PartialState;
    /// Zero-copy parser which returns consumed input range.
    ///
    /// [`combinator::recognize`][] is a non-`RangeStream` alternative.
    ///
    /// [`combinator::recognize`]: ../../parser/combinator/fn.recognize.html
    /// ```
    /// # extern crate combine;
    /// # use combine::parser::range::recognize;
    /// # use combine::parser::char::letter;
    /// # use combine::*;
    /// # fn main() {
    /// let mut parser = recognize(skip_many1(letter()));
    /// assert_eq!(parser.parse("hello world"), Ok(("hello", " world")));
    /// assert!(parser.parse("!").is_err());
    /// # }
    /// ```
    #[inline(always)]
    pub fn recognize[Input, P](parser: P)(Input) -> <Input as StreamOnce>::Range
    where [
<<<<<<< HEAD
        P: Parser,
        P::Input: RangeStream,
        <P::Input as StreamOnce>::Range: crate::stream::Range,
=======
        P: Parser<Input>,
        Input: RangeStream,
        <Input as StreamOnce>::Range: ::stream::Range,
>>>>>>> dab460a1
    ]
    {
        recognize_with_value(parser).map(|(range, _)| range)
    }
}

#[inline]
fn parse_partial_range<M, F, G, S, Input>(
    mode: M,
    input: &mut Input,
    distance_state: &mut usize,
    state: S,
    first: F,
    resume: G,
<<<<<<< HEAD
) -> ParseResult<I::Range, <I as StreamOnce>::Error>
where
    M: ParseMode,
    F: FnOnce(&mut I, S) -> ParseResult<I::Range, <I as StreamOnce>::Error>,
    G: FnOnce(&mut I, S) -> ParseResult<I::Range, <I as StreamOnce>::Error>,
    I: RangeStream,
=======
) -> ConsumedResult<Input::Range, Input>
where
    M: ParseMode,
    F: FnOnce(&mut Input, S) -> ConsumedResult<Input::Range, Input>,
    G: FnOnce(&mut Input, S) -> ConsumedResult<Input::Range, Input>,
    Input: RangeStream,
>>>>>>> dab460a1
{
    let before = input.checkpoint();

    if !input.is_partial() {
        first(input, state)
    } else if mode.is_first() || *distance_state == 0 {
        let result = first(input, state);
        if let ConsumedErr(_) = result {
            *distance_state = input.distance(&before);
            ctry!(input.reset(before).consumed());
        }
        result
    } else {
        if input.uncons_range(*distance_state).is_err() {
            panic!("recognize errored when restoring the input stream to its expected state");
        }

        match resume(input, state) {
            ConsumedOk(_) | EmptyOk(_) => (),
            EmptyErr(err) => return EmptyErr(err),
            ConsumedErr(err) => {
                *distance_state = input.distance(&before);
                ctry!(input.reset(before).consumed());
                return ConsumedErr(err);
            }
        }

        let distance = input.distance(&before);
        ctry!(input.reset(before).consumed());
        take(distance).parse_lazy(input).map(|range| {
            *distance_state = 0;
            range
        })
    }
}

#[derive(Clone)]
pub struct RecognizeWithValue<P>(P);

impl<Input, P> Parser<Input> for RecognizeWithValue<P>
where
<<<<<<< HEAD
    P: Parser,
    P::Input: RangeStream,
    <P::Input as StreamOnce>::Range: crate::stream::Range,
=======
    P: Parser<Input>,
    Input: RangeStream,
    <Input as StreamOnce>::Range: ::stream::Range,
>>>>>>> dab460a1
{
    type Output = (<Input as StreamOnce>::Range, P::Output);
    type PartialState = (usize, P::PartialState);

    parse_mode!(Input);
    #[inline]
    fn parse_mode<M>(
        &mut self,
        mode: M,
        input: &mut Input,
        state: &mut Self::PartialState,
<<<<<<< HEAD
    ) -> ParseResult<Self::Output, <Input as StreamOnce>::Error>
=======
    ) -> ConsumedResult<Self::Output, Input>
>>>>>>> dab460a1
    where
        M: ParseMode,
    {
        let (ref mut distance_state, ref mut child_state) = *state;

        let before = input.checkpoint();
        if !mode.is_first() {
            if input.uncons_range(*distance_state).is_err() {
                panic!("recognize errored when restoring the input stream to its expected state");
            }
        }

        let value = match self.0.parse_mode(mode, input, child_state) {
            ConsumedOk(x) | EmptyOk(x) => x,
            EmptyErr(err) => return EmptyErr(err),
            ConsumedErr(err) => {
                *distance_state = input.distance(&before);
                ctry!(input.reset(before).consumed());
                return ConsumedErr(err);
            }
        };

        let distance = input.distance(&before);
        ctry!(input.reset(before).consumed());
        take(distance).parse_lazy(input).map(|range| {
            *distance_state = 0;
            (range, value)
        })
    }
    fn add_error(&mut self, errors: &mut Tracked<<Input as StreamOnce>::Error>) {
        self.0.add_error(errors)
    }
}

/// Zero-copy parser which returns a pair: (consumed input range, parsed value).
///
///
/// [`combinator::recognize_with_value`][] is a non-`RangeStream` alternative.
///
/// [`combinator::recognize_with_value`]: ../../parser/combinator/fn.recognize_with_value.html
/// ```
/// # extern crate combine;
/// # use combine::parser::range::recognize_with_value;
/// # use combine::parser::char::{digit, char};
/// # use combine::*;
/// # fn main() {
/// let mut parser = recognize_with_value((
///     skip_many1(digit()),
///     optional((attempt(char('.')), skip_many1(digit()))),
/// ).map(|(_, opt)| opt.is_some()));
///
/// assert_eq!(parser.parse("1234!"), Ok((("1234", false), "!")));
/// assert_eq!(parser.parse("1234.0001!"), Ok((("1234.0001", true), "!")));
/// assert!(parser.parse("!").is_err());
/// assert!(parser.parse("1234.").is_err());
/// # }
/// ```
#[inline(always)]
pub fn recognize_with_value<Input, P>(parser: P) -> RecognizeWithValue<P>
where
<<<<<<< HEAD
    P: Parser,
    P::Input: RangeStream,
    <P::Input as StreamOnce>::Range: crate::stream::Range,
=======
    P: Parser<Input>,
    Input: RangeStream,
    <Input as StreamOnce>::Range: ::stream::Range,
>>>>>>> dab460a1
{
    RecognizeWithValue(parser)
}

/// Zero-copy parser which reads a range of length `i.len()` and succeeds if `i` is equal to that
/// range.
///
/// [`tokens2`][] is a non-`RangeStream` alternative.
///
/// [`tokens2`]: ../../parser/item/fn.tokens2.html
/// ```
/// # extern crate combine;
/// # use combine::parser::range::range;
/// # use combine::*;
/// # fn main() {
/// let mut parser = range("hello");
/// let result = parser.parse("hello world");
/// assert_eq!(result, Ok(("hello", " world")));
/// let result = parser.parse("hel world");
/// assert!(result.is_err());
/// # }
/// ```
#[inline(always)]
pub fn range<Input>(i: Input::Range) -> Range<Input>
where
    Input: RangeStream,
    Input::Range: PartialEq,
{
    Range(i)
}

pub struct Take<Input>(usize, PhantomData<fn(Input) -> Input>);
impl<Input> Parser<Input> for Take<Input>
where
    Input: RangeStream,
{
    type Output = Input::Range;
    type PartialState = ();

    #[inline]
<<<<<<< HEAD
    fn parse_lazy(
        &mut self,
        input: &mut Input,
    ) -> ParseResult<Self::Output, <Input as StreamOnce>::Error> {
=======
    fn parse_lazy(&mut self, input: &mut Input) -> ConsumedResult<Self::Output, Input> {
>>>>>>> dab460a1
        uncons_range(input, self.0)
    }
}

/// Zero-copy parser which reads a range of length `n`.
///
/// [`count_min_max`][] is a non-`RangeStream` alternative.
///
/// [`count_min_max`]: ../../parser/repeat/fn.count_min_max.html
/// ```
/// # extern crate combine;
/// # use combine::parser::range::take;
/// # use combine::*;
/// # fn main() {
/// let mut parser = take(1);
/// let result = parser.parse("1");
/// assert_eq!(result, Ok(("1", "")));
/// let mut parser = take(4);
/// let result = parser.parse("123abc");
/// assert_eq!(result, Ok(("123a", "bc")));
/// let result = parser.parse("abc");
/// assert!(result.is_err());
/// # }
/// ```
#[inline(always)]
pub fn take<Input>(n: usize) -> Take<Input>
where
    Input: RangeStream,
{
    Take(n, PhantomData)
}

pub struct TakeWhile<Input, F>(F, PhantomData<fn(Input) -> Input>);
impl<Input, F> Parser<Input> for TakeWhile<Input, F>
where
<<<<<<< HEAD
    I: RangeStream,
    I::Range: crate::stream::Range,
    F: FnMut(I::Item) -> bool,
=======
    Input: RangeStream,
    Input::Range: ::stream::Range,
    F: FnMut(Input::Item) -> bool,
>>>>>>> dab460a1
{
    type Output = Input::Range;
    type PartialState = usize;

    parse_mode!(Input);
    #[inline]
    fn parse_mode_impl<M>(
        &mut self,
        mode: M,
        input: &mut Input,
        state: &mut Self::PartialState,
<<<<<<< HEAD
    ) -> ParseResult<Self::Output, <Input as StreamOnce>::Error>
=======
    ) -> ConsumedResult<Self::Output, Input>
>>>>>>> dab460a1
    where
        M: ParseMode,
    {
        parse_partial_range(
            mode,
            input,
            state,
            &mut self.0,
            |input, predicate| uncons_while(input, predicate),
            |input, predicate| uncons_while(input, predicate),
        )
    }
}

/// Zero-copy parser which reads a range of 0 or more tokens which satisfy `f`.
///
/// [`many`][] is a non-`RangeStream` alternative.
///
/// [`many`]: ../../parser/repeat/fn.many.html
/// ```
/// # extern crate combine;
/// # use combine::parser::range::take_while;
/// # use combine::*;
/// # fn main() {
/// let mut parser = take_while(|c: char| c.is_digit(10));
/// let result = parser.parse("123abc");
/// assert_eq!(result, Ok(("123", "abc")));
/// let result = parser.parse("abc");
/// assert_eq!(result, Ok(("", "abc")));
/// # }
/// ```
#[inline(always)]
pub fn take_while<Input, F>(f: F) -> TakeWhile<Input, F>
where
<<<<<<< HEAD
    I: RangeStream,
    I::Range: crate::stream::Range,
    F: FnMut(I::Item) -> bool,
=======
    Input: RangeStream,
    Input::Range: ::stream::Range,
    F: FnMut(Input::Item) -> bool,
>>>>>>> dab460a1
{
    TakeWhile(f, PhantomData)
}

pub struct TakeWhile1<Input, F>(F, PhantomData<fn(Input) -> Input>);
impl<Input, F> Parser<Input> for TakeWhile1<Input, F>
where
<<<<<<< HEAD
    I: RangeStream,
    I::Range: crate::stream::Range,
    F: FnMut(I::Item) -> bool,
=======
    Input: RangeStream,
    Input::Range: ::stream::Range,
    F: FnMut(Input::Item) -> bool,
>>>>>>> dab460a1
{
    type Output = Input::Range;
    type PartialState = usize;

    parse_mode!(Input);
    #[inline]
    fn parse_mode_impl<M>(
        &mut self,
        mode: M,
        input: &mut Input,
        state: &mut Self::PartialState,
<<<<<<< HEAD
    ) -> ParseResult<Self::Output, <Input as StreamOnce>::Error>
=======
    ) -> ConsumedResult<Self::Output, Input>
>>>>>>> dab460a1
    where
        M: ParseMode,
    {
        parse_partial_range(
            mode,
            input,
            state,
            &mut self.0,
            |input, predicate| uncons_while1(input, predicate),
            |input, predicate| uncons_while(input, predicate),
        )
    }
}

/// Zero-copy parser which reads a range of 1 or more tokens which satisfy `f`.
///
/// [`many1`][] is a non-`RangeStream` alternative.
///
/// [`many1`]: ../../parser/repeat/fn.many1.html
/// ```
/// # extern crate combine;
/// # use combine::parser::range::take_while1;
/// # use combine::*;
/// # fn main() {
/// let mut parser = take_while1(|c: char| c.is_digit(10));
/// let result = parser.parse("123abc");
/// assert_eq!(result, Ok(("123", "abc")));
/// let result = parser.parse("abc");
/// assert!(result.is_err());
/// # }
/// ```
#[inline(always)]
pub fn take_while1<Input, F>(f: F) -> TakeWhile1<Input, F>
where
<<<<<<< HEAD
    I: RangeStream,
    I::Range: crate::stream::Range,
    F: FnMut(I::Item) -> bool,
=======
    Input: RangeStream,
    Input::Range: ::stream::Range,
    F: FnMut(Input::Item) -> bool,
>>>>>>> dab460a1
{
    TakeWhile1(f, PhantomData)
}

pub struct TakeUntilRange<Input>(Input::Range)
where
    Input: RangeStream;
impl<Input> Parser<Input> for TakeUntilRange<Input>
where
<<<<<<< HEAD
    I: RangeStream,
    I::Range: PartialEq + crate::stream::Range,
=======
    Input: RangeStream,
    Input::Range: PartialEq + ::stream::Range,
>>>>>>> dab460a1
{
    type Output = Input::Range;
    type PartialState = usize;

    #[inline]
    fn parse_partial(
        &mut self,
        input: &mut Input,
        to_consume: &mut Self::PartialState,
<<<<<<< HEAD
    ) -> ParseResult<Self::Output, <Input as StreamOnce>::Error> {
        use crate::stream::Range;
=======
    ) -> ConsumedResult<Self::Output, Input> {
        use stream::Range;
>>>>>>> dab460a1

        let len = self.0.len();
        let before = input.checkpoint();
        let mut first_stream_error = None;

        // Skip until the end of the last parse attempt
        ctry!(uncons_range(input, *to_consume));

        loop {
            let look_ahead_input = input.checkpoint();

            match input.uncons_range(len) {
                Ok(xs) => {
                    if xs == self.0 {
                        let distance = input.distance(&before) - len;
                        ctry!(input.reset(before).consumed());

                        if let Ok(consumed) = input.uncons_range(distance) {
                            if distance == 0 {
                                return EmptyOk(consumed);
                            } else {
                                *to_consume = 0;
                                return ConsumedOk(consumed);
                            }
                        }

                        // We are guaranteed able to uncons to_consume characters here
                        // because we've already done it on look_ahead_input.
                        unreachable!();
                    } else {
                        // Reset the stream back to where it was when we entered the top of the loop
                        ctry!(input.reset(look_ahead_input).consumed());

                        // Advance the stream by one item
                        if input.uncons().is_err() {
                            unreachable!();
                        }
                    }
                }
                Err(first_error) => {
                    // If we are unable to find a successful parse even after advancing with `uncons`
                    // below we must reset the stream to its state before the first error.
                    // If we don't we may try and match the range `::` against `:<EOF>` which would
                    // fail as only one `:` is present at this parse attempt. But when we later resume
                    // with more input we must start parsing again at the first time we errored so we
                    // can see the entire `::`
                    if first_stream_error.is_none() {
                        first_stream_error = Some((first_error, input.distance(&before)));
                    }

                    // Reset the stream back to where it was when we entered the top of the loop
                    ctry!(input.reset(look_ahead_input).consumed());

                    // See if we can advance anyway
                    if input.uncons().is_err() {
                        let (first_error, first_error_distance) = first_stream_error.unwrap();

                        // Reset the stream
                        ctry!(input.reset(before).consumed());
                        *to_consume = first_error_distance;

                        // Return the original error if uncons failed
                        return wrap_stream_error(input, first_error);
                    }
                }
            };
        }
    }
}

/// Zero-copy parser which reads a range of 0 or more tokens until `r` is found.
///
/// The range `r` will not be consumed. If `r` is not found, the parser will
/// return an error.
///
/// [`repeat::take_until`][] is a non-`RangeStream` alternative.
///
/// [`repeat::take_until`]: ../../parser/repeat/fn.take_until.html
/// ```
/// # extern crate combine;
/// # use combine::parser::range::{range, take_until_range};
/// # use combine::*;
/// # fn main() {
/// let mut parser = take_until_range("\r\n");
/// let result = parser.parse("To: user@example.com\r\n");
/// assert_eq!(result, Ok(("To: user@example.com", "\r\n")));
/// let result = parser.parse("Hello, world\n");
/// assert!(result.is_err());
/// # }
/// ```
#[inline(always)]
pub fn take_until_range<Input>(r: Input::Range) -> TakeUntilRange<Input>
where
    Input: RangeStream,
{
    TakeUntilRange(r)
}

#[derive(Debug, PartialEq)]
pub enum TakeRange {
    /// Found the pattern at this offset
    Found(usize),
    /// Did not find the pattern but the parser can skip ahead to this offset.
    NotFound(usize),
}

impl From<Option<usize>> for TakeRange {
    fn from(opt: Option<usize>) -> TakeRange {
        match opt {
            Some(i) => TakeRange::Found(i),
            None => TakeRange::NotFound(0),
        }
    }
}

pub struct TakeFn<F, Input> {
    searcher: F,
    _marker: PhantomData<fn(Input)>,
}

impl<Input, F, R> Parser<Input> for TakeFn<F, Input>
where
    F: FnMut(Input::Range) -> R,
    R: Into<TakeRange>,
<<<<<<< HEAD
    I: RangeStream + FullRangeStream,
    I::Range: crate::stream::Range,
=======
    Input: RangeStream + FullRangeStream,
    Input::Range: ::stream::Range,
>>>>>>> dab460a1
{
    type Output = Input::Range;
    type PartialState = usize;

    parse_mode!(Input);
    #[inline]
    fn parse_mode<M>(
        &mut self,
        mode: M,
        input: &mut Input,
        offset: &mut Self::PartialState,
<<<<<<< HEAD
    ) -> ParseResult<Self::Output, <Input as StreamOnce>::Error>
=======
    ) -> ConsumedResult<Self::Output, Input>
>>>>>>> dab460a1
    where
        M: ParseMode,
    {
        let checkpoint = input.checkpoint();

        if mode.is_first() {
            *offset = 0;
        } else {
            let _ = input.uncons_range(*offset);
        }

        match (self.searcher)(input.range()).into() {
            TakeRange::Found(i) => {
                ctry!(input.reset(checkpoint).consumed());
                let result = uncons_range(input, *offset + i);
                if result.is_ok() {
                    *offset = 0;
                }
                result
            }
            TakeRange::NotFound(next_offset) => {
                *offset = next_offset;

                let range = input.range();
                let _ = input.uncons_range(range.len());
                let position = input.position();
                ctry!(input.reset(checkpoint).consumed());

                let err = Input::Error::from_error(position, StreamError::end_of_input());
                if !input.is_partial() && range.is_empty() {
                    EmptyErr(err.into())
                } else {
                    ConsumedErr(err)
                }
            }
        }
    }
}

/// Searches the entire range using `searcher` and then consumes a range of `Some(n)`.
/// If `f` can not find anything in the range it must return `None/NotFound` which indicates an end of input error.
///
/// If partial parsing is used the `TakeRange` enum can be returned instead of `Option`. By
/// returning `TakeRange::NotFound(n)` it indicates that the input can skip ahead until `n`
/// when parsing is next resumed.
///
/// See [`take_until_bytes`](../byte/fn.take_until_bytes.html) for a usecase.
#[inline(always)]
pub fn take_fn<F, R, Input>(searcher: F) -> TakeFn<F, Input>
where
    F: FnMut(Input::Range) -> R,
    R: Into<TakeRange>,
<<<<<<< HEAD
    I: FullRangeStream,
    I::Range: crate::stream::Range,
=======
    Input: FullRangeStream,
    Input::Range: ::stream::Range,
>>>>>>> dab460a1
{
    TakeFn {
        searcher,
        _marker: PhantomData,
    }
}

#[cfg(test)]
mod tests {
    use super::*;
    use crate::Parser;

    #[test]
    fn take_while_test() {
        let result = take_while(|c: char| c.is_digit(10)).parse("123abc");
        assert_eq!(result, Ok(("123", "abc")));
        let result = take_while(|c: char| c.is_digit(10)).parse("abc");
        assert_eq!(result, Ok(("", "abc")));
    }

    #[test]
    fn take_while1_test() {
        let result = take_while1(|c: char| c.is_digit(10)).parse("123abc");
        assert_eq!(result, Ok(("123", "abc")));
        let result = take_while1(|c: char| c.is_digit(10)).parse("abc");
        assert!(result.is_err());
    }

    #[test]
    fn range_string_no_char_boundary_error() {
        let mut parser = range("hello");
        let result = parser.parse("hell\u{00EE} world");
        assert!(result.is_err());
    }

    #[test]
    fn take_until_range_1() {
        let result = take_until_range("\"").parse("Foo baz bar quux\"");
        assert_eq!(result, Ok(("Foo baz bar quux", "\"")));
    }

    #[test]
    fn take_until_range_2() {
        let result = take_until_range("===").parse("if ((pointless_comparison == 3) === true) {");
        assert_eq!(
            result,
            Ok(("if ((pointless_comparison == 3) ", "=== true) {"))
        );
    }

    #[test]
    fn take_until_range_unicode_1() {
        let result = take_until_range("🦀")
            .parse("😃 Ferris the friendly rustacean 🦀 and his snake friend 🐍");
        assert_eq!(
            result,
            Ok((
                "😃 Ferris the friendly rustacean ",
                "🦀 and his snake friend 🐍"
            ))
        );
    }

    #[test]
    fn take_until_range_unicode_2() {
        let result = take_until_range("⁘⁙/⁘")
            .parse("⚙️🛠️🦀=🏎️⁘⁙⁘⁘⁙/⁘⁘⁙/⁘");
        assert_eq!(
            result,
            Ok(("⚙️🛠️🦀=🏎️⁘⁙⁘", "⁘⁙/⁘⁘⁙/⁘"))
        );
    }
}<|MERGE_RESOLUTION|>--- conflicted
+++ resolved
@@ -12,11 +12,7 @@
 use crate::parser::ParseMode;
 use crate::stream::{
     uncons_range, uncons_while, uncons_while1, wrap_stream_error, FullRangeStream,
-<<<<<<< HEAD
     Range as StreamRange, RangeStream, RangeStreamOnce, ResetStream, StreamOnce,
-=======
-    Range as StreamRange, RangeStream, StreamOnce,
->>>>>>> dab460a1
 };
 use crate::Parser;
 
@@ -26,28 +22,18 @@
 
 impl<Input> Parser<Input> for Range<Input>
 where
-<<<<<<< HEAD
-    I: RangeStream,
-    I::Range: PartialEq + crate::stream::Range,
-=======
     Input: RangeStream,
     Input::Range: PartialEq + ::stream::Range,
->>>>>>> dab460a1
 {
     type Output = Input::Range;
     type PartialState = ();
 
     #[inline]
-<<<<<<< HEAD
     fn parse_lazy(
         &mut self,
         input: &mut Input,
     ) -> ParseResult<Self::Output, <Input as StreamOnce>::Error> {
         use crate::stream::Range;
-=======
-    fn parse_lazy(&mut self, input: &mut Input) -> ConsumedResult<Self::Output, Input> {
-        use stream::Range;
->>>>>>> dab460a1
         let position = input.position();
         match input.uncons_range(self.0.len()) {
             Ok(other) => {
@@ -89,15 +75,9 @@
     #[inline(always)]
     pub fn recognize[Input, P](parser: P)(Input) -> <Input as StreamOnce>::Range
     where [
-<<<<<<< HEAD
-        P: Parser,
-        P::Input: RangeStream,
-        <P::Input as StreamOnce>::Range: crate::stream::Range,
-=======
         P: Parser<Input>,
         Input: RangeStream,
         <Input as StreamOnce>::Range: ::stream::Range,
->>>>>>> dab460a1
     ]
     {
         recognize_with_value(parser).map(|(range, _)| range)
@@ -112,21 +92,12 @@
     state: S,
     first: F,
     resume: G,
-<<<<<<< HEAD
-) -> ParseResult<I::Range, <I as StreamOnce>::Error>
+) -> ConsumedResult<Input::Range, Input>
 where
     M: ParseMode,
-    F: FnOnce(&mut I, S) -> ParseResult<I::Range, <I as StreamOnce>::Error>,
-    G: FnOnce(&mut I, S) -> ParseResult<I::Range, <I as StreamOnce>::Error>,
-    I: RangeStream,
-=======
-) -> ConsumedResult<Input::Range, Input>
-where
-    M: ParseMode,
-    F: FnOnce(&mut Input, S) -> ConsumedResult<Input::Range, Input>,
-    G: FnOnce(&mut Input, S) -> ConsumedResult<Input::Range, Input>,
-    Input: RangeStream,
->>>>>>> dab460a1
+    F: FnOnce(&mut Input, S) -> ParseResult<I::Range, <I as StreamOnce>::Error>,
+    G: FnOnce(&mut Input, S) -> ParseResult<I::Range, <I as StreamOnce>::Error>,
+    Input: RangeStream,
 {
     let before = input.checkpoint();
 
@@ -168,15 +139,9 @@
 
 impl<Input, P> Parser<Input> for RecognizeWithValue<P>
 where
-<<<<<<< HEAD
-    P: Parser,
-    P::Input: RangeStream,
-    <P::Input as StreamOnce>::Range: crate::stream::Range,
-=======
     P: Parser<Input>,
     Input: RangeStream,
     <Input as StreamOnce>::Range: ::stream::Range,
->>>>>>> dab460a1
 {
     type Output = (<Input as StreamOnce>::Range, P::Output);
     type PartialState = (usize, P::PartialState);
@@ -188,11 +153,7 @@
         mode: M,
         input: &mut Input,
         state: &mut Self::PartialState,
-<<<<<<< HEAD
     ) -> ParseResult<Self::Output, <Input as StreamOnce>::Error>
-=======
-    ) -> ConsumedResult<Self::Output, Input>
->>>>>>> dab460a1
     where
         M: ParseMode,
     {
@@ -253,15 +214,9 @@
 #[inline(always)]
 pub fn recognize_with_value<Input, P>(parser: P) -> RecognizeWithValue<P>
 where
-<<<<<<< HEAD
-    P: Parser,
-    P::Input: RangeStream,
-    <P::Input as StreamOnce>::Range: crate::stream::Range,
-=======
     P: Parser<Input>,
     Input: RangeStream,
     <Input as StreamOnce>::Range: ::stream::Range,
->>>>>>> dab460a1
 {
     RecognizeWithValue(parser)
 }
@@ -302,14 +257,10 @@
     type PartialState = ();
 
     #[inline]
-<<<<<<< HEAD
     fn parse_lazy(
         &mut self,
         input: &mut Input,
     ) -> ParseResult<Self::Output, <Input as StreamOnce>::Error> {
-=======
-    fn parse_lazy(&mut self, input: &mut Input) -> ConsumedResult<Self::Output, Input> {
->>>>>>> dab460a1
         uncons_range(input, self.0)
     }
 }
@@ -345,15 +296,9 @@
 pub struct TakeWhile<Input, F>(F, PhantomData<fn(Input) -> Input>);
 impl<Input, F> Parser<Input> for TakeWhile<Input, F>
 where
-<<<<<<< HEAD
-    I: RangeStream,
-    I::Range: crate::stream::Range,
-    F: FnMut(I::Item) -> bool,
-=======
     Input: RangeStream,
     Input::Range: ::stream::Range,
     F: FnMut(Input::Item) -> bool,
->>>>>>> dab460a1
 {
     type Output = Input::Range;
     type PartialState = usize;
@@ -365,11 +310,7 @@
         mode: M,
         input: &mut Input,
         state: &mut Self::PartialState,
-<<<<<<< HEAD
     ) -> ParseResult<Self::Output, <Input as StreamOnce>::Error>
-=======
-    ) -> ConsumedResult<Self::Output, Input>
->>>>>>> dab460a1
     where
         M: ParseMode,
     {
@@ -404,15 +345,9 @@
 #[inline(always)]
 pub fn take_while<Input, F>(f: F) -> TakeWhile<Input, F>
 where
-<<<<<<< HEAD
-    I: RangeStream,
-    I::Range: crate::stream::Range,
-    F: FnMut(I::Item) -> bool,
-=======
     Input: RangeStream,
     Input::Range: ::stream::Range,
     F: FnMut(Input::Item) -> bool,
->>>>>>> dab460a1
 {
     TakeWhile(f, PhantomData)
 }
@@ -420,15 +355,9 @@
 pub struct TakeWhile1<Input, F>(F, PhantomData<fn(Input) -> Input>);
 impl<Input, F> Parser<Input> for TakeWhile1<Input, F>
 where
-<<<<<<< HEAD
-    I: RangeStream,
-    I::Range: crate::stream::Range,
-    F: FnMut(I::Item) -> bool,
-=======
     Input: RangeStream,
     Input::Range: ::stream::Range,
     F: FnMut(Input::Item) -> bool,
->>>>>>> dab460a1
 {
     type Output = Input::Range;
     type PartialState = usize;
@@ -440,11 +369,7 @@
         mode: M,
         input: &mut Input,
         state: &mut Self::PartialState,
-<<<<<<< HEAD
     ) -> ParseResult<Self::Output, <Input as StreamOnce>::Error>
-=======
-    ) -> ConsumedResult<Self::Output, Input>
->>>>>>> dab460a1
     where
         M: ParseMode,
     {
@@ -479,15 +404,9 @@
 #[inline(always)]
 pub fn take_while1<Input, F>(f: F) -> TakeWhile1<Input, F>
 where
-<<<<<<< HEAD
-    I: RangeStream,
-    I::Range: crate::stream::Range,
-    F: FnMut(I::Item) -> bool,
-=======
     Input: RangeStream,
     Input::Range: ::stream::Range,
     F: FnMut(Input::Item) -> bool,
->>>>>>> dab460a1
 {
     TakeWhile1(f, PhantomData)
 }
@@ -497,13 +416,8 @@
     Input: RangeStream;
 impl<Input> Parser<Input> for TakeUntilRange<Input>
 where
-<<<<<<< HEAD
-    I: RangeStream,
-    I::Range: PartialEq + crate::stream::Range,
-=======
     Input: RangeStream,
     Input::Range: PartialEq + ::stream::Range,
->>>>>>> dab460a1
 {
     type Output = Input::Range;
     type PartialState = usize;
@@ -513,13 +427,8 @@
         &mut self,
         input: &mut Input,
         to_consume: &mut Self::PartialState,
-<<<<<<< HEAD
     ) -> ParseResult<Self::Output, <Input as StreamOnce>::Error> {
         use crate::stream::Range;
-=======
-    ) -> ConsumedResult<Self::Output, Input> {
-        use stream::Range;
->>>>>>> dab460a1
 
         let len = self.0.len();
         let before = input.checkpoint();
@@ -644,13 +553,8 @@
 where
     F: FnMut(Input::Range) -> R,
     R: Into<TakeRange>,
-<<<<<<< HEAD
-    I: RangeStream + FullRangeStream,
-    I::Range: crate::stream::Range,
-=======
     Input: RangeStream + FullRangeStream,
-    Input::Range: ::stream::Range,
->>>>>>> dab460a1
+    Input::Range: crate::stream::Range,
 {
     type Output = Input::Range;
     type PartialState = usize;
@@ -662,11 +566,7 @@
         mode: M,
         input: &mut Input,
         offset: &mut Self::PartialState,
-<<<<<<< HEAD
     ) -> ParseResult<Self::Output, <Input as StreamOnce>::Error>
-=======
-    ) -> ConsumedResult<Self::Output, Input>
->>>>>>> dab460a1
     where
         M: ParseMode,
     {
@@ -719,13 +619,8 @@
 where
     F: FnMut(Input::Range) -> R,
     R: Into<TakeRange>,
-<<<<<<< HEAD
-    I: FullRangeStream,
-    I::Range: crate::stream::Range,
-=======
     Input: FullRangeStream,
-    Input::Range: ::stream::Range,
->>>>>>> dab460a1
+    Input::Range: crate::stream::Range,
 {
     TakeFn {
         searcher,
